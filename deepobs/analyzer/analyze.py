from __future__ import print_function

import os
import time
from collections import Counter

import numpy as np
import pandas as pd
<<<<<<< HEAD

=======
>>>>>>> 273c54e4
import seaborn as sns
from matplotlib import pyplot as plt

from ..tuner.tuner_utils import generate_tuning_summary
from .analyze_utils import _preprocess_path, _rescale_ax
from .shared_utils import (_check_output_structure,
                           _check_setting_folder_is_not_empty,
                           _determine_available_metric,
                           _get_optimizer_name_and_testproblem_from_path,
                           create_setting_analyzer_ranking)

sns.set()
sns.set_style(
    "whitegrid",
    {
        "axes.grid": False,
        "axes.spines.top": False,
        "axes.spines.right": False,
        "xtick.bottom": True,
        "ytick.left": True,
        "xtick.direction": "in",
        "ytick.direction": "in",
        "xtick.color": ".5",
        "ytick.color": ".5",
    },
)
colors = ["#feae34","#193c3e","#733e39","#3e2731","#a22633","#e43b44","#f77622","#63c74d","#265c42","#124e89","#0099db","#5a6988","#68386c","#b55088","#f6757a","#181425","#75580f"]
sns.set_palette(colors)


def check_output(results_path):
    """Iterates through the results folder an checks all outputs for format and completeness. It checks for some basic
    format in every json file and looks for setting folders which are empty.
    It further gives an overview over the amount of different settings and seed runs for
    each test problem and each optimizer. It does not return anything, but it prints an overview to the console.

    Args:
        results_path (str): Path to the results folder.
    """
    testproblems = sorted(os.listdir(results_path))
    for testproblem in testproblems:
        testproblem_path = os.path.join(results_path, testproblem)
        optimizers = sorted(os.listdir(testproblem_path))
        for optimizer in optimizers:
            optimizer_path = os.path.join(testproblem_path, optimizer)
            settings = [
                setting
                for setting in os.listdir(optimizer_path)
                if os.path.isdir(os.path.join(optimizer_path, setting))
                and "num_epochs" in setting
            ]
            n_runs_list = []
            for setting in settings:
                setting_path = os.path.join(optimizer_path, setting)
                _check_setting_folder_is_not_empty(setting_path)
                jsons_files = [
                    file for file in os.listdir(setting_path) if "json" in file
                ]
                n_runs_list.append(len(jsons_files))
                for json_file in jsons_files:
                    _check_output_structure(setting_path, json_file)
            counter = Counter(n_runs_list)
            for n_runs, count in counter.items():
                print(
                    "{0:s} | {1:s}: {2:d} setting(s) with {3:d} seed(s).".format(
                        testproblem, optimizer, count, n_runs
                    )
                )


def estimate_runtime(
    framework,
    runner_cls,
    optimizer_cls,
    optimizer_hp,
    optimizer_hyperparams,
    n_runs=5,
    sgd_lr=0.01,
    testproblem="mnist_mlp",
    num_epochs=5,
    batch_size=128,
    **kwargs
):
    """Can be used to estimates the runtime overhead of a new optimizer compared to SGD. Runs the new optimizer and
    SGD seperately and calculates the fraction of wall clock overhead.

    Args:
        framework (str): Framework that you use. Must be 'pytorch' or 'tensorlfow'.
        runner_cls: The runner class that your optimizer uses.
        optimizer_cls: Your optimizer class.
        optimizer_hp (dict): Its hyperparameter specification as it is used in the runner initialization.
        optimizer_hyperparams (dict): Optimizer hyperparameter values to run.
        n_runs (int): The number of run calls for which the overhead is averaged over.
        sgd_lr (float): The vanilla SGD learning rate to use.
        testproblem (str): The deepobs testproblem to run SGD and the new optimizer on.
        num_epochs (int): The number of epochs to run for the testproblem.
        batch_size (int): Batch size of the testproblem.

    Returns:
        str: The output that is printed to the console.
    """

    # get the standard runner with SGD
    if framework == "pytorch":
        from deepobs import pytorch as ptobs
        from torch.optim import SGD

        runner_sgd = ptobs.runners.StandardRunner
        optimizer_class_sgd = SGD
        hp_sgd = {"lr": {"type": float}}
        hyperparams_sgd = {"lr": sgd_lr}

    elif framework == "tensorflow":
        from deepobs import tensorflow as tfobs
        import tensorflow as tf

        optimizer_class_sgd = tf.train.GradientDescentOptimizer
        hp_sgd = {"learning_rate": {"type": float}}
        runner_sgd = tfobs.runners.StandardRunner
        hyperparams_sgd = {"learning_rate": sgd_lr}
    else:
        raise RuntimeError("Framework must be pytorch or tensorflow")

    sgd_times = []
    new_opt_times = []

    for i in range(n_runs):
        print("** Start Run: ", i + 1, "of", n_runs)

        # SGD
        print("Running SGD")
        start_sgd = time.time()
        runner = runner_sgd(optimizer_class_sgd, hp_sgd)
        runner.run(
            testproblem=testproblem,
            hyperparams=hyperparams_sgd,
            batch_size=batch_size,
            num_epochs=num_epochs,
            no_logs=True,
            **kwargs,
        )
        end_sgd = time.time()

        sgd_times.append(end_sgd - start_sgd)
        print("Time for SGD run ", i + 1, ": ", sgd_times[-1])

        # New Optimizer
        runner = runner_cls(optimizer_cls, optimizer_hp)
        print("Running...", optimizer_cls.__name__)
        start_script = time.time()
        runner.run(
            testproblem=testproblem,
            hyperparams=optimizer_hyperparams,
            batch_size=batch_size,
            num_epochs=num_epochs,
            no_logs=True,
            **kwargs,
        )
        end_script = time.time()

        new_opt_times.append(end_script - start_script)
        print("Time for new optimizer run ", i + 1, ": ", new_opt_times[-1])

    overhead = np.divide(new_opt_times, sgd_times)

    output = (
        "** Mean run time SGD: "
        + str(np.mean(sgd_times))
        + "\n"
        + "** Mean run time new optimizer: "
        + str(np.mean(new_opt_times))
        + "\n"
        + "** Overhead per run: "
        + str(overhead)
        + "\n"
        + "** Mean overhead: "
        + str(np.mean(overhead))
        + " Standard deviation: "
        + str(np.std(overhead))
    )

    print(output)
    return output


def plot_results_table(
    results_path, mode="most", metric="valid_accuracies", conv_perf_file=None
):
    """Summarizes the performance of the optimizer and prints it to a pandas data frame.

            Args:
                results_path (str): The path to the results directory.
                mode (str): The mode by which to decide the best setting.
                metric (str): The metric by which to decide the best setting.
                conv_perf_file (str): Path to the convergence performance file. It is used to calculate the speed of the optimizer. Defaults to ``None`` in which case the speed measure is N.A.

            Returns:
                pandas.DataFrame: A data frame that summarizes the results on the test set.
                """
    table_dic = {}
    testproblems = os.listdir(results_path)
    metric_keys = [
        "Hyperparameters",
        "Performance",
        "Speed",
        "Training Parameters",
    ]
    for testproblem in testproblems:
        # init new subdict for testproblem
        for metric_key in metric_keys:
            table_dic[(testproblem, metric_key)] = {}

        testproblem_path = os.path.join(results_path, testproblem)
        optimizers = sorted(os.listdir(testproblem_path))
        for optimizer in optimizers:
            optimizer_path = os.path.join(testproblem_path, optimizer)
            optimizer_performance_dic = get_performance_dictionary(
                optimizer_path, mode, metric, conv_perf_file
            )

            # invert inner dics for multiindexing
            for metric_key in metric_keys:
                table_dic[(testproblem, metric_key)][
                    optimizer
                ] = optimizer_performance_dic[metric_key]

    # correct multiindexing
    table = pd.DataFrame.from_dict(table_dic, orient="index")
    print(table)
    return table


def plot_testset_performances(
    results_path,
    mode="most",
    metric="valid_accuracies",
    reference_path=None,
    show=True,
    which="mean_and_std",
):
    """Plots all optimizer performances for all testproblems.

    Args:
        results_path (str): The path to the results folder.
        mode (str): The mode by which to decide the best setting.
        metric (str): The metric by which to decide the best setting.
        reference_path (str): Path to the reference results folder. For each available reference testproblem, all optimizers are plotted as reference.
        show (bool): Whether to show the plot or not.
        which (str): ['mean_and_std', 'median_and_quartiles'] Solid plot mean or median, shaded plots standard deviation or lower/upper quartiles.

    Returns:
        tuple: The figure and axes.
        """
    testproblems = sorted(
        [
            path
            for path in os.listdir(results_path)
            if os.path.isdir(os.path.join(results_path, path))
        ]
    )
    if reference_path is not None:
        reference_path = os.path.join(reference_path)
        reference_testproblems = sorted(
            [
                path
                for path in os.listdir(results_path)
                if os.path.isdir(os.path.join(reference_path, path))
            ]
        )
    else:
        reference_testproblems = []
    n_testproblems = len(testproblems)
    fig, ax = plt.subplots(4, n_testproblems, sharex="col")
    for idx, testproblem in enumerate(testproblems):
        testproblem_path = os.path.join(results_path, testproblem)
        fig, ax[:, idx] = _plot_optimizer_performance(
            testproblem_path,
            fig=fig,
            ax=ax[:, idx],
            mode=mode,
            metric=metric,
            which=which,
        )
        if testproblem in reference_testproblems:
            reference_testproblem_path = os.path.join(reference_path, testproblem)
            fig, ax[:, idx] = _plot_optimizer_performance(
                reference_testproblem_path,
                fig=fig,
                ax=ax[:, idx],
                mode=mode,
                metric=metric,
                which=which,
            )

    metrices = ["Test Loss", "Train Loss", "Test Accuracy", "Train Accuracy"]
    for idx, _metric in enumerate(metrices):
        # label y axes
        ax[idx, 0].set_ylabel(_metric)
        # rescale
        for idx2 in range(n_testproblems):
            ax[idx, idx2] = _rescale_ax(ax[idx, idx2])
            ax[idx, idx2].xaxis.set_ticks_position("none")
            ax[3, idx2].set_xlabel("Epochs")
            ax[3, idx2].xaxis.set_ticks_position("bottom")
    # show legend of optimizers
    ax[0, 0].legend()
    plt.tight_layout()
    plt.subplots_adjust(wspace=0.2, hspace=0.15)
    if show:
        plt.show()
    return fig, ax


def plot_hyperparameter_sensitivity_2d(
    optimizer_path,
    hyperparams,
    mode="final",
    metric="valid_accuracies",
    xscale="linear",
    yscale="linear",
    show=True,
):
    param1, param2 = hyperparams
    metric = _determine_available_metric(optimizer_path, metric)
    tuning_summary = generate_tuning_summary(optimizer_path, mode, metric)

    optimizer_name, testproblem = _get_optimizer_name_and_testproblem_from_path(
        optimizer_path
    )

    param_values1 = np.array([d["params"][param1] for d in tuning_summary])
    param_values2 = np.array([d["params"][param2] for d in tuning_summary])

    target_means = np.array([d[metric + "_mean"] for d in tuning_summary])
    target_stds = [d[metric + "_std"] for d in tuning_summary]

    fig, ax = plt.subplots()

    con = ax.tricontourf(
        param_values1,
        param_values2,
        target_means,
        cmap="CMRmap",
        levels=len(target_means),
    )
    ax.scatter(param_values1, param_values2)
    ax.set_xscale(xscale)
    ax.set_yscale(yscale)
    ax.set_xlabel(param1)
    ax.set_ylabel(param2)
    cbar = plt.colorbar(con)
    cbar.set_label(metric)
    if show:
        plt.show()
    return fig, ax


def _plot_hyperparameter_sensitivity(
    optimizer_path,
    hyperparam,
    ax,
    mode="final",
    metric="valid_accuracies",
    plot_std=False,
):

    metric = _determine_available_metric(optimizer_path, metric)
    tuning_summary = generate_tuning_summary(optimizer_path, mode, metric)

    optimizer_name, testproblem = _get_optimizer_name_and_testproblem_from_path(
        optimizer_path
    )

    # create array for plotting
    param_values = [d["params"][hyperparam] for d in tuning_summary]
    target_means = [d[metric + "_mean"] for d in tuning_summary]
    target_stds = [d[metric + "_mean"] for d in tuning_summary]

    param_values, target_means, target_stds = (
        list(t) for t in zip(*sorted(zip(param_values, target_means, target_stds)))
    )

    param_values = np.array(param_values)
    target_means = np.array(target_means)
    ax.plot(param_values, target_means, linewidth=3, label=optimizer_name)
    if plot_std:
        ranks = create_setting_analyzer_ranking(optimizer_path, mode, metric)
        for rank in ranks:
            values = rank.get_all_final_values(metric)
            param_value = rank.aggregate["optimizer_hyperparams"][hyperparam]
            for value in values:
                ax.scatter(param_value, value, marker="x", color="b")
            ax.plot(
                (param_value, param_value),
                (min(values), max(values)),
                color="grey",
                linestyle="--",
            )
    ax.set_title(testproblem, fontsize=20)
    return ax


def plot_hyperparameter_sensitivity(
    path,
    hyperparam,
    mode="final",
    metric="valid_accuracies",
    xscale="linear",
    plot_std=True,
    reference_path=None,
    show=True,
    ax=None,
):
    """Plots the hyperparameter sensitivtiy of the optimizer.

    Args:
        path (str): The path to the optimizer to analyse. Or to a whole testproblem. In that case, all optimizer sensitivities are plotted.
        hyperparam (str): The name of the hyperparameter that should be analyzed.
        mode (str): The mode by which to decide the best setting.
        metric (str): The metric by which to decide the best setting.
        xscale (str): The scale for the parameter axes. Is passed to plt.xscale().
        plot_std (bool): Whether to plot markers for individual seed runs or not. If `False`, only the mean is plotted.
        reference_path (str): Path to the reference optimizer or to a whole testproblem (in this case all optimizers in the testproblem folder are taken as reference).
        show (bool): Whether to show the plot or not.
        ax (matplotlib.axis): Axis to draw onto. Defaults to none, which creates a new one.

    Returns:
        tuple: The figure and axes of the plot.
        """
    if ax is None:
        fig, ax = plt.subplots()
    else:
        fig = plt.gcf()
    pathes = _preprocess_path(path)
    for optimizer_path in pathes:
        metric = _determine_available_metric(optimizer_path, metric)
        ax = _plot_hyperparameter_sensitivity(
            optimizer_path, hyperparam, ax, mode, metric, plot_std
        )
    if reference_path is not None:
        pathes = _preprocess_path(reference_path)
        for reference_optimizer_path in pathes:
            metric = _determine_available_metric(reference_optimizer_path, metric)
            ax = _plot_hyperparameter_sensitivity(
                reference_optimizer_path, hyperparam, ax, mode, metric, plot_std
            )

    plt.xscale(xscale)
    plt.xlabel(hyperparam, fontsize=16)
    plt.ylabel(metric, fontsize=16)
    ax.tick_params(labelsize=14)
    ax.legend()
    if show:
        plt.show()
    return fig, ax


def plot_final_metric_vs_tuning_rank(
    optimizer_path, metric="valid_accuracies", show=True
):
    metric = _determine_available_metric(optimizer_path, metric)
    ranks = create_setting_analyzer_ranking(optimizer_path, mode="final", metric=metric)
    means = []
    fig, ax = plt.subplots()
    for idx, rank in enumerate(ranks):
        means.append(rank.get_final_value(metric))
        values = rank.get_all_final_values(metric)
        for value in values:
            ax.scatter(idx, value, marker="x", color="b")
        ax.plot((idx, idx), (min(values), max(values)), color="grey", linestyle="--")
    ax.plot(range(len(ranks)), means)
    optimizer, testproblem = _get_optimizer_name_and_testproblem_from_path(
        optimizer_path
    )
    ax.set_title(optimizer + " on " + testproblem)
    ax.set_xlabel("tuning rank")
    ax.set_ylabel(metric)
    if show:
        plt.show()
    return fig, ax


def get_performance_dictionary(
    optimizer_path, mode="most", metric="valid_accuracies", conv_perf_file=None
):
    """Summarizes the performance of the optimizer.

    Args:
        optimizer_path (str): The path to the optimizer to analyse.
        mode (str): The mode by which to decide the best setting.
        metric (str): The metric by which to decide the best setting.
        conv_perf_file (str): Path to the convergence performance file. It is used to calculate the speed of the optimizer. Defaults to ``None`` in which case the speed measure is N.A.

    Returns:
        dict: A dictionary that holds the best setting and it's performance on the test set.
        """
    metric = _determine_available_metric(optimizer_path, metric)
    setting_analyzers_ranking = create_setting_analyzer_ranking(
        optimizer_path, mode, metric
    )
    sett = setting_analyzers_ranking[0]

    perf_dict = dict()
    metric = "test_accuracies" if "test_accuracies" in sett.aggregate else "test_losses"
    if mode == "final":
        perf_dict["Performance"] = sett.get_final_value(metric)
    elif mode == "best":
        perf_dict["Performance"] = sett.get_best_value(metric)
    elif mode == "most":
        # default performance for most is final value
        perf_dict["Performance"] = sett.get_final_value(metric)
    else:
        raise NotImplementedError

    if conv_perf_file is not None:
        perf_dict["Speed"] = sett.calculate_speed(conv_perf_file)
    else:
        perf_dict["Speed"] = "N.A."

    perf_dict["Hyperparameters"] = sett.aggregate["optimizer_hyperparams"]
    perf_dict["Training Parameters"] = sett.aggregate["training_params"]
    return perf_dict


def _plot_optimizer_performance(
    path,
    fig=None,
    ax=None,
    mode="most",
    metric="valid_accuracies",
    which="mean_and_std",
):
    """Plots the training curve of an optimizer.

    Args:
        path (str): Path to the optimizer or to a whole testproblem (in this case all optimizers in the testproblem folder are plotted).
        fig (matplotlib.Figure): Figure to plot the training curves in.
        ax (matplotlib.axes.Axes): The axes to plot the trainig curves for all metrices. Must have 4 subaxes.
        mode (str): The mode by which to decide the best setting.
        metric (str): The metric by which to decide the best setting.
        which (str): ['mean_and_std', 'median_and_quartiles', 'mean_and_std_log']
            - Solid plot mean or median or exponentiated mean of log
            - Shaded plots standard deviation or lower/upper quartiles or exponentiated std of log

    Returns:
        matplotlib.axes.Axes: The axes with the plots.
        """
    metrices = [
        "test_losses",
        "train_losses",
        "test_accuracies",
        "train_accuracies",
    ]
    if ax is None:  # create default axis for all 4 metrices
        fig, ax = plt.subplots(4, 1, sharex="col")

    pathes = _preprocess_path(path)
    for optimizer_path in pathes:
        setting_analyzer_ranking = create_setting_analyzer_ranking(
            optimizer_path, mode, metric
        )
        setting = setting_analyzer_ranking[0]

        optimizer_name = os.path.basename(optimizer_path)
        for idx, _metric in enumerate(metrics):
            if _metric in setting.aggregate:

                if which == "mean_and_std":
                    center = setting.aggregate[_metric]["mean"]
                    std = setting.aggregate[_metric]["std"]
                    low, high = center - std, center + std
                elif which == "median_and_quartiles":
                    center = setting.aggregate[_metric]["median"]
                    low = setting.aggregate[_metric]["lower_quartile"]
                    high = setting.aggregate[_metric]["upper_quartile"]
                else:
                    raise ValueError("Unknown value which={}".format(which))

                ax[idx].plot(center, label=optimizer_name)
                ax[idx].fill_between(range(len(center)), low, high, alpha=0.3)

    _, testproblem = _get_optimizer_name_and_testproblem_from_path(optimizer_path)
    ax[0].set_title(testproblem, fontsize=18)
    return fig, ax


def plot_optimizer_performance(
    path,
    fig=None,
    ax=None,
    mode="most",
    metric="valid_accuracies",
    reference_path=None,
    show=True,
    which="mean_and_std",
):
    """Plots the training curve of optimizers and addionally plots reference results from the ``reference_path``

    Args:
        path (str): Path to the optimizer or to a whole testproblem (in this case all optimizers in the testproblem folder are plotted).
        fig (matplotlib.Figure): Figure to plot the training curves in.
        ax (matplotlib.axes.Axes): The axes to plot the trainig curves for all metrices. Must have 4 subaxes (one for each metric).
        mode (str): The mode by which to decide the best setting.
        metric (str): The metric by which to decide the best setting.
        reference_path (str): Path to the reference optimizer or to a whole testproblem (in this case all optimizers in the testproblem folder are taken as reference).
        show (bool): Whether to show the plot or not.
        which (str): ['mean_and_std', 'median_and_quartiles'] Solid plot mean or median, shaded plots standard deviation or lower/upper quartiles.

    Returns:
        tuple: The figure and axes with the plots.

        """

    fig, ax = _plot_optimizer_performance(path, fig, ax, mode, metric, which=which)
    if reference_path is not None:
        fig, ax = _plot_optimizer_performance(
            reference_path, fig, ax, mode, metric, which=which
        )

    metrices = ["Test Loss", "Train Loss", "Test Accuracy", "Train Accuracy"]
    for idx, _metric in enumerate(metrices):
        # set y labels

        ax[idx].set_ylabel(_metric, fontsize=14)
        # rescale plots
        # ax[idx] = _rescale_ax(ax[idx])
        ax[idx].tick_params(labelsize=12)

    # show optimizer legends
    ax[0].legend(fontsize=12)

    ax[3].set_xlabel("Epochs", fontsize=14)

    plt.tight_layout()
    plt.subplots_adjust(wspace=0.2, hspace=0.15)

    if show:
        plt.show()
    return fig, ax<|MERGE_RESOLUTION|>--- conflicted
+++ resolved
@@ -6,10 +6,6 @@
 
 import numpy as np
 import pandas as pd
-<<<<<<< HEAD
-
-=======
->>>>>>> 273c54e4
 import seaborn as sns
 from matplotlib import pyplot as plt
 
