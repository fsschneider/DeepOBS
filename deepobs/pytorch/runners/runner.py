--- conflicted
+++ resolved
@@ -432,12 +432,7 @@
             "test_losses": test_losses,
             "minibatch_train_losses": minibatch_train_losses,
             "train_accuracies": train_accuracies,
-<<<<<<< HEAD
-            "test_accuracies": test_accuracies,
-            "analyzable_training_params": analyzable_training_params
-=======
             "test_accuracies": test_accuracies
->>>>>>> d65e937f
         }
 
         return output