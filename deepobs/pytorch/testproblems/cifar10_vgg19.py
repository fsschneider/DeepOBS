--- conflicted
+++ resolved
@@ -49,25 +49,4 @@
         self.loss_function = nn.CrossEntropyLoss
         self.net = net_vgg(num_outputs=10, variant=19)
         self.net.to(self._device)
-<<<<<<< HEAD
-        self.regularization_groups = self.get_regularization_groups()
-
-    def get_regularization_groups(self):
-        """Creates regularization groups for the parameters.
-
-        Returns:
-            dict: A dictionary where the key is the regularization factor and the value is a list of parameters.
-        """
-        no, l2 = 0.0, self._l2_reg
-        group_dict = {no: [], l2: []}
-
-        for parameters_name, parameters in self.net.named_parameters():
-            # penalize only the non bias layer parameters
-            if "bias" not in parameters_name:
-                group_dict[l2].append(parameters)
-            else:
-                group_dict[no].append(parameters)
-        return group_dict
-=======
-        self.regularization_groups = self.get_regularization_groups()
->>>>>>> d9042072
+        self.regularization_groups = self.get_regularization_groups()